--- conflicted
+++ resolved
@@ -227,23 +227,4 @@
     :param: None
     :return: data_dir: os.path
     """
-<<<<<<< HEAD
-    home_directory = os.environ['HOME']
-    infinity_mirror_directory_file = os.path.join(home_directory,"imt_dirs.csv").replace("\\","/")
-    path_df = pd.read_csv(infinity_mirror_directory_file, sep='\t')
-    return path_df['output'].values[0]
-
-def get_imt_input_directory() -> os.path:
-    """
-    This should look in a users' home directory for a file that contains a path to that user's data directory for
-    the IMT graph files.
-    :param: None
-    :return: data_dir: os.path
-    """
-    home_directory = os.environ['HOME']
-    infinity_mirror_directory_file = os.path.join(home_directory,"imt_dirs.csv").replace("\\","/")
-    path_df = pd.read_csv(infinity_mirror_directory_file, sep='\t')
-    return path_df['input'].values[0]
-=======
-    raise NotImplementedError()
->>>>>>> f7da9023
+    raise NotImplementedError()